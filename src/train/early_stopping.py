import torch
import numpy as np
import globals as globals

class EarlyStopping:
    """Early stops the training if validation loss doesn't improve after a given patience."""

    def __init__(self, patience=7, verbose=False, delta=0):
        """
        Args:
            patience (int): How long to wait after last time validation loss improved.
                            Default: 7
            verbose (bool): If True, prints a message for each validation loss improvement. 
                            Default: False
            delta (float): Minimum change in the monitored quantity to qualify as an improvement.
                            Default: 0
        """
        self.patience = patience
        self.verbose = verbose
        self.counter = 0
        self.best_score = None
        self.early_stop = False
        self.val_loss_min = np.Inf
        self.delta = delta

    def __call__(self, val_loss, model, pipeline_id):

        score = -val_loss

        if self.best_score is None:
            self.best_score = score
            self.save_checkpoint(val_loss, model, pipeline_id)
        elif score < self.best_score + self.delta:
            self.counter += 1
            print(
                f'EarlyStopping counter: {self.counter} out of {self.patience}')
            if self.counter >= self.patience:
                self.early_stop = True
        else:
            self.best_score = score
            self.save_checkpoint(val_loss, model, pipeline_id)
            self.counter = 0

    def save_checkpoint(self, val_loss, model, pipeline_id):
        '''Saves model when validation loss decrease.'''
        if self.verbose:
            print(
                f'Validation loss decreased ({self.val_loss_min:.6f} --> {val_loss:.6f}).  Saving model ...')
<<<<<<< HEAD
        torch.save(model.state_dict(), '/mnt/e/atmoseer/data/as/best_' + pipeline_id + '.pt')
=======
        torch.save(model.state_dict(), globals.MODELS_DIR + '/best_' + pipeline_id + '.pt')
>>>>>>> 29138a8d
        self.val_loss_min = val_loss<|MERGE_RESOLUTION|>--- conflicted
+++ resolved
@@ -46,9 +46,5 @@
         if self.verbose:
             print(
                 f'Validation loss decreased ({self.val_loss_min:.6f} --> {val_loss:.6f}).  Saving model ...')
-<<<<<<< HEAD
         torch.save(model.state_dict(), '/mnt/e/atmoseer/data/as/best_' + pipeline_id + '.pt')
-=======
-        torch.save(model.state_dict(), globals.MODELS_DIR + '/best_' + pipeline_id + '.pt')
->>>>>>> 29138a8d
         self.val_loss_min = val_loss