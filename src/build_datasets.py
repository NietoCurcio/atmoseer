--- conflicted
+++ resolved
@@ -207,8 +207,6 @@
         hourly_data = filtered_df.resample('H').max()
     else:
         hourly_data = filtered_df.resample('H').mean()
-
-<<<<<<< HEAD
     result_df = pd.DataFrame(hourly_data[['event_energy']])
     
     # Remove rows with NaN values in 'event_energy' column
@@ -227,10 +225,7 @@
         }
     }
 
-def build_datasets(station_id: str, join_as_data_source: bool, join_nwp_data_source: bool, join_lightning_data_source: bool, num_neighbors: int=0):
-=======
 def build_datasets(station_id: str, join_AS_data_source: bool, join_NWP_data_source: bool, subsampling_procedure: str):
->>>>>>> 29138a8d
     '''
     This function joins a set of datasources to build datasets. These resulting datasets are used to fit the 
     parameters of precipitation models down the AtmoSeer pipeline. Each datasource contributes with a group 
@@ -249,18 +244,9 @@
     if join_lightning_data_source:
         pipeline_id = pipeline_id + '_L'
 
-<<<<<<< HEAD
-    if num_neighbors > 0:
-        pipeline_id = pipeline_id + '_NN' + str(num_neighbors)
-
-    print(f"Loading observations for weather station {station_id}...", end= "")
+    logging.info(f"Loading observations for weather station {station_id}...")
     df_ws = pd.read_parquet("/mnt/e/atmoseer/data/ws/inmetinmetA652_preprocessed.parquet.gzip")
-    print(f"Done! Shape = {df_ws.shape}.")
-=======
-    logging.info(f"Loading observations for weather station {station_id}...")
-    df_ws = pd.read_parquet(WS_INMET_DATA_DIR + station_id + "_preprocessed.parquet.gzip")
     logging.info(f"Done! Shape = {df_ws.shape}.")
->>>>>>> 29138a8d
 
     ####
     # Apply a filtering step, with the purpose of disregarding all observations made between  
@@ -353,7 +339,6 @@
         # TODO: Imputing with MICE (see https://towardsdatascience.com/imputing-missing-data-with-simple-and-advanced-techniques-f5c7b157fb87)
         # TODO: use other sounding stations (?) (see tempo.inmet.gov.br/Sondagem/)
 
-<<<<<<< HEAD
     if join_lightning_data_source:
         print(f"Loading NWP (ERA5) data near the weather station {station_id}...", end= "")
         df_lightning = pd.read_parquet('/mnt/e/atmoseer/data/ws/merged_file_preprocessed.parquet.gzip')
@@ -382,14 +367,8 @@
 
     #
     # Save train/val/test DataFrames for future error analisys.
-    filename = pipeline_id + '.parquet.gzip'
+    filename = DATASETS_DIR + pipeline_id + '.parquet.gzip'
     print(f'Saving joined data source for pipeline {pipeline_id} to file {filename}.')
-=======
-    #
-    # Save train/val/test DataFrames for future error analisys.
-    filename = DATASETS_DIR + pipeline_id + '.parquet.gzip'
-    logging.info(f'Saving joined data source for pipeline {pipeline_id} to file {filename}.')
->>>>>>> 29138a8d
     joined_df.to_parquet(filename, compression='gzip')
 
     assert (not joined_df.isnull().values.any().any())
@@ -424,17 +403,10 @@
 
     #
     # Save train/val/test DataFrames for future error analisys.
-<<<<<<< HEAD
-    print(f'Saving each train/val/test dataset for pipeline {pipeline_id} as a parquet file.')
-    df_train.to_parquet(pipeline_id + '_train.parquet.gzip', compression='gzip')
-    df_val.to_parquet(pipeline_id + '_val.parquet.gzip', compression='gzip')
-    df_test.to_parquet(pipeline_id + '_test.parquet.gzip', compression='gzip')
-=======
     logging.info(f'Saving each train/val/test dataset for pipeline {pipeline_id} as a parquet file.')
     df_train.to_parquet(DATASETS_DIR + pipeline_id + '_train.parquet.gzip', compression='gzip')
     df_val.to_parquet(DATASETS_DIR + pipeline_id + '_val.parquet.gzip', compression='gzip')
     df_test.to_parquet(DATASETS_DIR + pipeline_id + '_test.parquet.gzip', compression='gzip')
->>>>>>> 29138a8d
 
     assert (not df_train.isnull().values.any().any())
     assert (not df_val.isnull().values.any().any())
@@ -515,12 +487,8 @@
     logging.info(
         f'Number of examples (train/val/test): {len(X_train)}/{len(X_val)}/{len(X_test)}.')
     filename = DATASETS_DIR + pipeline_id + ".pickle"
-<<<<<<< HEAD
     filename = "/mnt/e/atmoseer/data/ws/" + pipeline_id + ".pickle"
-    print(f'Dumping train/val/test np arrays to pickle file {filename}.', end = " ")
-=======
     logging.info(f'Dumping train/val/test np arrays to pickle file {filename}.')
->>>>>>> 29138a8d
     file = open(filename, 'wb')
     ndarrays = (X_train, y_train, 
                 X_val, y_val, 
@@ -529,29 +497,18 @@
     logging.info('Done!')
 
 def main(argv):
-<<<<<<< HEAD
     # parser = argparse.ArgumentParser(
     #     description="""This script builds the train/val/test datasets for a given weather station, by using the user-specified data sources.""")
     # parser.add_argument('-s', '--station_id', type=str, required=True, help='station id')
     # parser.add_argument('-d', '--datasources', type=str, help='data source spec')
     # parser.add_argument('-n', '--num_neighbors', type=int, default = 0, help='number of neighbors')
+    # parser.add_argument('-sp', '--subsampling_procedure', type=str, default='NONE', help='Subsampling procedure do be applied.')
     # args = parser.parse_args(argv[1:])
 
     station_id = 'A652'
     datasources = ['L']
     num_neighbors = 0
-=======
-    parser = argparse.ArgumentParser(
-        description="""This script builds the train/val/test datasets for a given weather station, by using the user-specified data sources.""")
-    parser.add_argument('-s', '--station_id', type=str, required=True, help='station id')
-    parser.add_argument('-d', '--datasources', type=str, help='data source spec')
-    parser.add_argument('-sp', '--subsampling_procedure', type=str, default='NONE', help='Subsampling procedure do be applied.')
-    args = parser.parse_args(argv[1:])
-
-    station_id = args.station_id
-    datasources = args.datasources
     subsampling_procedure = args.subsampling_procedure
->>>>>>> 29138a8d
 
     lst_subsampling_procedures = ["NONE", "NAIVE", "NEGATIVE"]
     if not (subsampling_procedure in lst_subsampling_procedures):
@@ -574,19 +531,13 @@
         if 'R' in datasources:
             join_as_data_source = True
         if 'N' in datasources:
-<<<<<<< HEAD
-            use_NWP_model_as_data_source = True
+            join_nwp_data_source = True
         if 'L' in datasources:
             use_lightning_model_as_data_source = True
+            join_lightning_data_source = True
 
     assert(station_id is not None) and (station_id != "")
-    build_datasets(station_id, use_sounding_as_data_source, use_NWP_model_as_data_source, use_lightning_model_as_data_source, num_neighbors=num_neighbors)
-=======
-            join_nwp_data_source = True
-
-    assert(station_id is not None) and (station_id != "")
-    build_datasets(station_id, join_as_data_source, join_nwp_data_source, subsampling_procedure)
->>>>>>> 29138a8d
+    build_datasets(station_id, join_as_data_source, join_nwp_data_source, join_lightning_data_source, subsampling_procedure)
 
 if __name__ == "__main__":
     main(sys.argv)