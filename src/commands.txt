--- conflicted
+++ resolved
@@ -1,43 +1,3 @@
-<<<<<<< HEAD
-python retrieve_ws_inmet.py -s A652 -b 2007 -e 2023 --api_token <token>
-python retrieve_ws_inmet.py -s A621 -b 2007 -e 2023 --api_token <token>
-python retrieve_ws_inmet.py -s A627 -b 2018 -e 2023 --api_token <token>
-python retrieve_ws_inmet.py -s A636 -b 2017 -e 2023 --api_token <token>
-
-python retrieve_as.py --station_id SBGL --start_year 2023 --end_year 2023 
-
-python retrieve_ERA5.py -b 2021 -e 2023 
-python retrieve_ERA5.py -b 2021 -e 2021 
-
-python gen_sounding_indices.py --input_file ../data/sounding/SBGL_1997_2023.parquet.gzip --output_file ../data/sounding/SBGL_indices_1997_2023.parquet.gzip
-
-python preprocess_ws.py -s A652
-python preprocess_ws.py -s A621
-python preprocess_ws.py -s A602
-python preprocess_ws.py -s A636
-python preprocess_ws.py -s A627
-
-python build_datasets.py -s A627 -d N
-python build_datasets.py -s A602 -d N
-python build_datasets.py -s A652 -d N
-python build_datasets.py -s A652 -d R
-python build_datasets.py -s A652 -d L
-python build_datasets.py -s A652 -d R+N
-python build_datasets.py -s A652 -d R+N+L
-
-Optional commands:
-python augment_datasets.py -s A652 -p A652_N -i A621
-python augment_datasets.py -s A652 -p A652_N -i A602
-python augment_datasets.py -s A652 -p A652_N -i A621 A602
-python augment_datasets.py -s A652 -p A652_N -i A621 A636 A627
-
-python train_model.py -p A652_N -t ORDINAL_CLASSIFICATION
-python train_model.py -p A652_N -t BINARY_CLASSIFICATION
-python train_model.py -p A652_N_A621 -t BINARY_CLASSIFICATION
-python train_model.py -p A652_N_A602 -t BINARY_CLASSIFICATION
-python train_model.py -p A652_N_A621_A602 -t BINARY_CLASSIFICATION
-python train_model.py -p A652_N_A621_A636_A627 -t BINARY_CLASSIFICATION
-=======
 python src/retrieve_ws_inmet.py -s A652 -b 2007 -e 2023 --api_token <token>
 python src/retrieve_ws_inmet.py -s A621 -b 2007 -e 2023 --api_token <token>
 python src/retrieve_ws_inmet.py -s A627 -b 2018 -e 2023 --api_token <token>
@@ -83,5 +43,4 @@
 python src/train_model.py -p A652_N_A602 -t BINARY_CLASSIFICATION
 python src/train_model.py -p A652_N_A621_A602 -t BINARY_CLASSIFICATION
 python src/train_model.py -p A652_N_A621_A636_A627 -t BINARY_CLASSIFICATION
-python src/train_model.py -p A652_R_A621_A636_A627 -t BINARY_CLASSIFICATION
->>>>>>> 29138a8d
+python src/train_model.py -p A652_R_A621_A636_A627 -t BINARY_CLASSIFICATION